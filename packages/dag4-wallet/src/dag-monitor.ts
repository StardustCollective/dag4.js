--- conflicted
+++ resolved
@@ -25,15 +25,9 @@
     return this.memPoolChange$;
   }
 
-<<<<<<< HEAD
-  addToMemPoolMonitor (value: PendingTx | string): Transaction | TransactionV2 {
+  async addToMemPoolMonitor (value: PendingTx | string): Transaction | TransactionV2 {
     const networkInfo = this.dagAccount.networkInstance.getNetwork();
     const key =  `network-${networkInfo.id}-mempool`;
-=======
-  async addToMemPoolMonitor (value: PendingTx | string) {
-
-    const key =  `network-${globalDagNetwork.getNetwork().id}-mempool`;
->>>>>>> bf3ea75d
 
     let payload: PendingTx[] = (await this.cacheUtils.get(key)) || [];
 
@@ -75,20 +69,14 @@
     return pendingTransactions;
   }
 
-<<<<<<< HEAD
-  getMemPoolFromMonitor(address?: string): PendingTx[] {
+  async getMemPoolFromMonitor(address?: string): Promise<PendingTx[]> {
     address = address || this.dagAccount.address;
     const networkInfo = this.dagAccount.networkInstance.getNetwork();
 
-    const txs: PendingTx[]  = this.cacheUtils.get(`network-${networkInfo.id}-mempool`) || [];
-=======
-  async getMemPoolFromMonitor(address?: string): Promise<PendingTx[]> {
-    address = address || this.walletParent.address;
-
     let txs: PendingTx[] = [];
 
     try {
-        txs = await this.cacheUtils.get(`network-${globalDagNetwork.getNetwork().id}-mempool`)
+        txs = await this.cacheUtils.get(`network-${networkInfo.id}-mempool`)
     } catch (err) {
         console.log('getMemPoolFromMonitor err: ', err);
         console.log(err.stack);
@@ -98,19 +86,13 @@
     if (!txs) {
         txs = [];
     }
->>>>>>> bf3ea75d
 
     return txs.filter(tx => !address || !tx.receiver || tx.receiver === address || tx.sender === address);
   }
 
-<<<<<<< HEAD
-  setToMemPoolMonitor(pool: PendingTx[]) {
+  async setToMemPoolMonitor(pool: PendingTx[]) {
     const networkInfo = this.dagAccount.networkInstance.getNetwork();
     const key =  `network-${networkInfo.id}-mempool`;
-=======
-  async setToMemPoolMonitor(pool: PendingTx[]) {
-    const key =  `network-${globalDagNetwork.getNetwork().id}-mempool`;
->>>>>>> bf3ea75d
 
     await this.cacheUtils.set(key, pool);
   }
